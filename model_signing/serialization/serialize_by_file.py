# Copyright 2024 The Sigstore Authors
#
# Licensed under the Apache License, Version 2.0 (the "License");
# you may not use this file except in compliance with the License.
# You may obtain a copy of the License at
#
#      http://www.apache.org/licenses/LICENSE-2.0
#
# Unless required by applicable law or agreed to in writing, software
# distributed under the License is distributed on an "AS IS" BASIS,
# WITHOUT WARRANTIES OR CONDITIONS OF ANY KIND, either express or implied.
# See the License for the specific language governing permissions and
# limitations under the License.

"""Model serializers that operated at file level granularity."""

import abc
import base64
import concurrent.futures
import pathlib
from typing import Callable, Iterable, cast
from typing_extensions import override

from model_signing.hashing import file
from model_signing.hashing import hashing
from model_signing.manifest import manifest
from model_signing.serialization import serialization


def check_file_or_directory(path: pathlib.Path) -> None:
    """Checks that the given path is either a file or a directory.

    There is no support for sockets, pipes, or any other operating system
    concept abstracted as a file.

    Furthermore, this would raise if the path is a broken symlink, if it doesn't
    exists or if there are permission errors.

    Args:
        path: The path to check.

    Raises:
        ValueError: The path is neither a file or a directory.
    """
    if not (path.is_file() or path.is_dir()):
        raise ValueError(
            f"Cannot use '{path}' as file or directory. It could be a"
            " special file, it could be missing, or there might be a"
            " permission issue."
        )


def _build_header(
    *,
    entry_name: str,
    entry_type: str,
) -> bytes:
    """Builds a header to encode a path with given name and type.

    Args:
        entry_name: The name of the entry to build the header for.
        entry_type: The type of the entry (file or directory).

    Returns:
        A sequence of bytes that encodes all arguments as a sequence of UTF-8
        bytes. Each argument is separated by dots and the last byte is also a
        dot (so the file digest can be appended unambiguously).
    """
    encoded_type = entry_type.encode("utf-8")
    # Prevent confusion if name has a "." inside by encoding to base64.
    encoded_name = base64.b64encode(entry_name.encode("utf-8"))
    # Note: empty string at the end, to terminate header with a "."
    return b".".join([encoded_type, encoded_name, b""])


<<<<<<< HEAD
class DFSSerializer(serialization.Serializer):
    """Serializer for a model that performs a traversal of the model directory.

    This serializer produces a single hash for the entire model. If the model is
    a file, the hash is the digest of the file. If the model is a directory, we
    perform a depth-first traversal of the directory, hash each individual files
    and aggregate the hashes together.
    """

    def __init__(
        self,
        file_hasher: file.SimpleFileHasher,
        merge_hasher_factory: Callable[[], hashing.StreamingHashEngine],
    ):
        """Initializes an instance to serialize a model with this serializer.

        Args:
            hasher: The hash engine used to hash the individual files.
            merge_hasher_factory: A callable that returns a
              `hashing.StreamingHashEngine` instance used to merge individual
              file digests to compute an aggregate digest.
        """
        self._file_hasher = file_hasher
        self._merge_hasher_factory = merge_hasher_factory

    @override
    def serialize(self,
                  model_path: pathlib.Path,
                  ignore_paths: list[str] = []) -> manifest.DigestManifest:
        # TODO: github.com/sigstore/model-transparency/issues/196 - Add checks
        # to exclude symlinks if desired.
        check_file_or_directory(model_path)

        if model_path.is_file():
            self._file_hasher.set_file(model_path)
            return manifest.DigestManifest(self._file_hasher.compute())

        return manifest.DigestManifest(self._dfs(model_path, ignore_paths))

    def _dfs(self,
             directory: pathlib.Path,
             ignore_paths: list[str] = []) -> hashing.Digest:
        # TODO: github.com/sigstore/model-transparency/issues/196 - Add support
        # for excluded files.
        children = sorted([x for x in directory.iterdir()])

        hasher = self._merge_hasher_factory()
        for child in children:
            if child.name in ignore_paths:
                continue
            check_file_or_directory(child)

            if child.is_file():
                header = _build_header(entry_name=child.name, entry_type="file")
                hasher.update(header)
                self._file_hasher.set_file(child)
                digest = self._file_hasher.compute()
                hasher.update(digest.digest_value)
            else:
                header = _build_header(entry_name=child.name, entry_type="dir")
                hasher.update(header)
                digest = self._dfs(child)
                hasher.update(digest.digest_value)

        return hasher.compute()


=======
>>>>>>> 19a1d457
class FilesSerializer(serialization.Serializer):
    """Generic file serializer.

    Traverses the model directory and creates digests for every file found,
    possibly in parallel.

    Subclasses can then create a manifest with these digests, either listing
    them item by item, or combining everything into a single digest.
    """

    def __init__(
        self,
        file_hasher_factory: Callable[[pathlib.Path], file.FileHasher],
        max_workers: int | None = None,
    ):
        """Initializes an instance to serialize a model with this serializer.

        Args:
            file_hasher_factory: A callable to build the hash engine used to
              hash individual files.
            max_workers: Maximum number of workers to use in parallel. Default
              is to defer to the `concurrent.futures` library.
        """
        self._hasher_factory = file_hasher_factory
        self._max_workers = max_workers

    @override
<<<<<<< HEAD
    def serialize(self,
                  model_path: pathlib.Path,
                  ignore_paths: list[str] = []
                  ) -> manifest.FileLevelManifest:
=======
    def serialize(self, model_path: pathlib.Path) -> manifest.Manifest:
>>>>>>> 19a1d457
        # TODO: github.com/sigstore/model-transparency/issues/196 - Add checks
        # to exclude symlinks if desired.
        check_file_or_directory(model_path)

        paths = []
        if model_path.is_file():
            paths.append(model_path)
        else:
            # TODO: github.com/sigstore/model-transparency/issues/200 - When
            # Python3.12 is the minimum supported version, this can be replaced
            # with `pathlib.Path.walk` for a clearer interface, and some speed
            # improvement.
            for path in model_path.glob("**/*"):
                check_file_or_directory(path)
                if path.is_file() and path.name not in ignore_paths:
                    paths.append(path)

        manifest_items = []
        with concurrent.futures.ThreadPoolExecutor(
            max_workers=self._max_workers
        ) as tpe:
            futures = [
                tpe.submit(self._compute_hash, model_path, path)
                for path in paths
            ]
            for future in concurrent.futures.as_completed(futures):
                manifest_items.append(future.result())

        return self._build_manifest(manifest_items)

    def _compute_hash(
        self, model_path: pathlib.Path, path: pathlib.Path
    ) -> manifest.FileManifestItem:
        """Produces the manifest item of the file given by `path`.

        Args:
            model_path: The path to the model.
            path: Path to the file in the model, that is currently transformed
              to a manifest item.

        Returns:
            The itemized manifest.
        """
        relative_path = path.relative_to(model_path)
        digest = self._hasher_factory(path).compute()
        return manifest.FileManifestItem(path=relative_path, digest=digest)

    @abc.abstractmethod
    def _build_manifest(
        self, items: Iterable[manifest.FileManifestItem]
    ) -> manifest.Manifest:
        """Builds the manifest representing the serialization of the model."""
        pass


class ManifestSerializer(FilesSerializer):
    """Model serializer that produces an itemized manifest, at file level.

    Since the manifest lists each item individually, this will also enable
    support for incremental updates (to be added later).
    """

    @override
    def serialize(self, model_path: pathlib.Path) -> manifest.FileLevelManifest:
        """Serializes the model given by the `model_path` argument.

        The only reason for the override is to change the return type, to be
        more restrictive. This is to signal that the only manifests that can be
        returned are `manifest.FileLevelManifest` instances.
        """
        return cast(manifest.FileLevelManifest, super().serialize(model_path))

    @override
    def _build_manifest(
        self, items: Iterable[manifest.FileManifestItem]
    ) -> manifest.FileLevelManifest:
        return manifest.FileLevelManifest(items)


class _FileDigestTree:
    """A tree of files with their digests.

    Every leaf in the tree is a file, paired with its digest. Every intermediate
    node represents a directory. We need to pair every directory with a digest,
    in a bottom-up fashion.
    """

    def __init__(
        self, path: pathlib.PurePath, digest: hashing.Digest | None = None
    ):
        """Builds a node in the digest tree.

        Don't call this from outside of the class. Instead, use `build_tree`.

        Args:
            path: Path included in the node.
            digest: Optional hash of the path. Files must have a digest,
              directories never have one.
        """
        self._path = path
        self._digest = digest
        self._children: list[_FileDigestTree] = []

    @classmethod
    def build_tree(
        cls, items: Iterable[manifest.FileManifestItem]
    ) -> "_FileDigestTree":
        """Builds a tree out of the sequence of manifest items."""
        path_to_node: dict[pathlib.PurePath, _FileDigestTree] = {}

        for file_item in items:
            file = file_item.path
            node = cls(file, file_item.digest)
            for parent in file.parents:
                if parent in path_to_node:
                    parent_node = path_to_node[parent]
                    parent_node._children.append(node)
                    break  # everything else already exists

                parent_node = cls(parent)  # no digest for directories
                parent_node._children.append(node)
                path_to_node[parent] = parent_node
                node = parent_node

        # Handle empty model
        if not path_to_node:
            return cls(pathlib.PurePosixPath())

        return path_to_node[pathlib.PurePosixPath()]

    def get_digest(
        self,
        hasher_factory: Callable[[], hashing.StreamingHashEngine],
    ) -> hashing.Digest:
        """Returns the digest of this tree of files.

        Args:
            hasher_factory: A callable that returns a
              `hashing.StreamingHashEngine` instance used to merge individual
              digests to compute an aggregate digest.
        """
        hasher = hasher_factory()

        for child in sorted(self._children, key=lambda c: c._path):
            name = child._path.name
            if child._digest is not None:
                header = _build_header(entry_name=name, entry_type="file")
                hasher.update(header)
                hasher.update(child._digest.digest_value)
            else:
                header = _build_header(entry_name=name, entry_type="dir")
                hasher.update(header)
                digest = child.get_digest(hasher_factory)
                hasher.update(digest.digest_value)

        return hasher.compute()


class DigestSerializer(FilesSerializer):
    """Serializer for a model that performs a traversal of the model directory.

    This serializer produces a single hash for the entire model. If the model is
    a file, the hash is the digest of the file. If the model is a directory, we
    perform a depth-first traversal of the directory, hash each individual files
    and aggregate the hashes together.

    Currently, this has a different initialization than `FilesSerializer`, but
    this will likely change in a subsequent change. Similarly, currently, this
    only supports one single worker, but this will change in the future.
    """

    def __init__(
        self,
        file_hasher: file.SimpleFileHasher,
        merge_hasher_factory: Callable[[], hashing.StreamingHashEngine],
    ):
        """Initializes an instance to serialize a model with this serializer.

        Args:
            hasher: The hash engine used to hash the individual files.
            merge_hasher_factory: A callable that returns a
              `hashing.StreamingHashEngine` instance used to merge individual
              file digests to compute an aggregate digest.
        """

        def _factory(path: pathlib.Path) -> file.FileHasher:
            file_hasher.set_file(path)
            return file_hasher

        super().__init__(_factory, max_workers=1)
        self._merge_hasher_factory = merge_hasher_factory

    @override
    def serialize(self, model_path: pathlib.Path) -> manifest.DigestManifest:
        """Serializes the model given by the `model_path` argument.

        The only reason for the override is to change the return type, to be
        more restrictive. This is to signal that the only manifests that can be
        returned are `manifest.DigestManifest` instances.
        """
        return cast(manifest.DigestManifest, super().serialize(model_path))

    @override
    def _build_manifest(
        self, items: Iterable[manifest.FileManifestItem]
    ) -> manifest.DigestManifest:
        # Note: we do several computations here to try and match the old
        # behavior but these would be simplified in the future. Since we are
        # defining the hashing behavior, we can freely change this.

        # If the model is just one file, return the hash of the file.
        # A model is a file if we have one item only and its path is empty.
        items = list(items)
        if len(items) == 1 and not items[0].path.name:
            return manifest.DigestManifest(items[0].digest)

        # Otherwise, build a tree of files and compute the digests.
        tree = _FileDigestTree.build_tree(items)
        digest = tree.get_digest(self._merge_hasher_factory)
        return manifest.DigestManifest(digest)<|MERGE_RESOLUTION|>--- conflicted
+++ resolved
@@ -73,76 +73,6 @@
     return b".".join([encoded_type, encoded_name, b""])
 
 
-<<<<<<< HEAD
-class DFSSerializer(serialization.Serializer):
-    """Serializer for a model that performs a traversal of the model directory.
-
-    This serializer produces a single hash for the entire model. If the model is
-    a file, the hash is the digest of the file. If the model is a directory, we
-    perform a depth-first traversal of the directory, hash each individual files
-    and aggregate the hashes together.
-    """
-
-    def __init__(
-        self,
-        file_hasher: file.SimpleFileHasher,
-        merge_hasher_factory: Callable[[], hashing.StreamingHashEngine],
-    ):
-        """Initializes an instance to serialize a model with this serializer.
-
-        Args:
-            hasher: The hash engine used to hash the individual files.
-            merge_hasher_factory: A callable that returns a
-              `hashing.StreamingHashEngine` instance used to merge individual
-              file digests to compute an aggregate digest.
-        """
-        self._file_hasher = file_hasher
-        self._merge_hasher_factory = merge_hasher_factory
-
-    @override
-    def serialize(self,
-                  model_path: pathlib.Path,
-                  ignore_paths: list[str] = []) -> manifest.DigestManifest:
-        # TODO: github.com/sigstore/model-transparency/issues/196 - Add checks
-        # to exclude symlinks if desired.
-        check_file_or_directory(model_path)
-
-        if model_path.is_file():
-            self._file_hasher.set_file(model_path)
-            return manifest.DigestManifest(self._file_hasher.compute())
-
-        return manifest.DigestManifest(self._dfs(model_path, ignore_paths))
-
-    def _dfs(self,
-             directory: pathlib.Path,
-             ignore_paths: list[str] = []) -> hashing.Digest:
-        # TODO: github.com/sigstore/model-transparency/issues/196 - Add support
-        # for excluded files.
-        children = sorted([x for x in directory.iterdir()])
-
-        hasher = self._merge_hasher_factory()
-        for child in children:
-            if child.name in ignore_paths:
-                continue
-            check_file_or_directory(child)
-
-            if child.is_file():
-                header = _build_header(entry_name=child.name, entry_type="file")
-                hasher.update(header)
-                self._file_hasher.set_file(child)
-                digest = self._file_hasher.compute()
-                hasher.update(digest.digest_value)
-            else:
-                header = _build_header(entry_name=child.name, entry_type="dir")
-                hasher.update(header)
-                digest = self._dfs(child)
-                hasher.update(digest.digest_value)
-
-        return hasher.compute()
-
-
-=======
->>>>>>> 19a1d457
 class FilesSerializer(serialization.Serializer):
     """Generic file serializer.
 
@@ -170,14 +100,10 @@
         self._max_workers = max_workers
 
     @override
-<<<<<<< HEAD
     def serialize(self,
                   model_path: pathlib.Path,
                   ignore_paths: list[str] = []
                   ) -> manifest.FileLevelManifest:
-=======
-    def serialize(self, model_path: pathlib.Path) -> manifest.Manifest:
->>>>>>> 19a1d457
         # TODO: github.com/sigstore/model-transparency/issues/196 - Add checks
         # to exclude symlinks if desired.
         check_file_or_directory(model_path)
@@ -241,14 +167,16 @@
     """
 
     @override
-    def serialize(self, model_path: pathlib.Path) -> manifest.FileLevelManifest:
+    def serialize(self, model_path: pathlib.Path, ignore_paths: list[str] = []
+                  ) -> manifest.FileLevelManifest:
         """Serializes the model given by the `model_path` argument.
 
         The only reason for the override is to change the return type, to be
         more restrictive. This is to signal that the only manifests that can be
         returned are `manifest.FileLevelManifest` instances.
         """
-        return cast(manifest.FileLevelManifest, super().serialize(model_path))
+        return cast(manifest.FileLevelManifest,
+                    super().serialize(model_path, ignore_paths=ignore_paths))
 
     @override
     def _build_manifest(
@@ -371,14 +299,16 @@
         self._merge_hasher_factory = merge_hasher_factory
 
     @override
-    def serialize(self, model_path: pathlib.Path) -> manifest.DigestManifest:
+    def serialize(self, model_path: pathlib.Path,
+                  ignore_paths: list[str] = []) -> manifest.DigestManifest:
         """Serializes the model given by the `model_path` argument.
 
         The only reason for the override is to change the return type, to be
         more restrictive. This is to signal that the only manifests that can be
         returned are `manifest.DigestManifest` instances.
         """
-        return cast(manifest.DigestManifest, super().serialize(model_path))
+        return cast(manifest.DigestManifest,
+                    super().serialize(model_path, ignore_paths=ignore_paths))
 
     @override
     def _build_manifest(
